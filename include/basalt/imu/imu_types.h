/**
BSD 3-Clause License

This file is part of the Basalt project.
https://gitlab.com/VladyslavUsenko/basalt-headers.git

Copyright (c) 2019, Vladyslav Usenko and Nikolaus Demmel.
All rights reserved.

Redistribution and use in source and binary forms, with or without
modification, are permitted provided that the following conditions are met:

* Redistributions of source code must retain the above copyright notice, this
  list of conditions and the following disclaimer.

* Redistributions in binary form must reproduce the above copyright notice,
  this list of conditions and the following disclaimer in the documentation
  and/or other materials provided with the distribution.

* Neither the name of the copyright holder nor the names of its
  contributors may be used to endorse or promote products derived from
  this software without specific prior written permission.

THIS SOFTWARE IS PROVIDED BY THE COPYRIGHT HOLDERS AND CONTRIBUTORS "AS IS"
AND ANY EXPRESS OR IMPLIED WARRANTIES, INCLUDING, BUT NOT LIMITED TO, THE
IMPLIED WARRANTIES OF MERCHANTABILITY AND FITNESS FOR A PARTICULAR PURPOSE ARE
DISCLAIMED. IN NO EVENT SHALL THE COPYRIGHT HOLDER OR CONTRIBUTORS BE LIABLE
FOR ANY DIRECT, INDIRECT, INCIDENTAL, SPECIAL, EXEMPLARY, OR CONSEQUENTIAL
DAMAGES (INCLUDING, BUT NOT LIMITED TO, PROCUREMENT OF SUBSTITUTE GOODS OR
SERVICES; LOSS OF USE, DATA, OR PROFITS; OR BUSINESS INTERRUPTION) HOWEVER
CAUSED AND ON ANY THEORY OF LIABILITY, WHETHER IN CONTRACT, STRICT LIABILITY,
OR TORT (INCLUDING NEGLIGENCE OR OTHERWISE) ARISING IN ANY WAY OUT OF THE USE
OF THIS SOFTWARE, EVEN IF ADVISED OF THE POSSIBILITY OF SUCH DAMAGE.

@file
@brief Type definitions for IMU preintegration
*/

#pragma once

#include <basalt/utils/sophus_utils.hpp>
#include <memory>

namespace basalt {

constexpr size_t POSE_SIZE = 6;  ///< Dimentionality of the pose state
constexpr size_t POSE_VEL_SIZE =
    9;  ///< Dimentionality of the pose-velocity state
constexpr size_t POSE_VEL_BIAS_SIZE =
    15;  ///< Dimentionality of the pose-velocity-bias state

/// @brief State that consists of SE(3) pose at a certain time.
template <class Scalar_>
struct PoseState {
  using Scalar = Scalar_;
  using VecN = Eigen::Matrix<Scalar, POSE_SIZE, 1>;
  using Vec6 = Eigen::Matrix<Scalar, 6, 1>;
  using SO3 = Sophus::SO3<Scalar>;
  using SE3 = Sophus::SE3<Scalar>;

  /// @brief Default constructor with Identity pose and zero timestamp.
  PoseState() { t_ns = 0; }

  /// @brief Constructor with timestamp and pose.
  ///
  /// @param t_ns timestamp of the state in nanoseconds
  /// @param T_w_i transformation from the body frame to the world frame
  PoseState(int64_t t_ns, const SE3& T_w_i) : t_ns(t_ns), T_w_i(T_w_i) {}

  /// @brief Create copy with different Scalar type.
  template <class Scalar2>
  PoseState<Scalar2> cast() const {
    PoseState<Scalar2> a;
    a.t_ns = t_ns;
    a.T_w_i = T_w_i.template cast<Scalar2>();
    return a;
  }

  /// @brief Apply increment to the pose
  ///
  /// For details see \ref incPose
  /// @param[in] inc 6x1 increment vector
  void applyInc(const VecN& inc) { incPose(inc, T_w_i); }

  /// @brief Apply increment to the pose
  ///
  /// The incremernt vector consists of translational and rotational parts \f$
  /// [\upsilon, \omega]^T \f$. Given the current pose \f$ R \in
  /// SO(3), p \in \mathbb{R}^3\f$ the updated pose is: \f{align}{ R' &=
  /// \exp(\omega) R
  /// \\ p' &= p + \upsilon
  /// \f}
  ///  The increment is consistent with \ref
  /// Se3Spline::applyInc.
  ///
  /// @param[in] inc 6x1 increment vector
  /// @param[in,out] T the pose to update
<<<<<<< HEAD
  inline static void incPose(const Sophus::Vector6d& inc, Sophus::SE3d& T) {
    T.translation() += inc.head<3>();
    try{
      T.so3() = Sophus::SO3d::exp(inc.tail<3>()) * T.so3();
    }catch(const std::exception& e){
      throw std::runtime_error("incPose() runtime error");
    }
    
=======
  inline static void incPose(const Vec6& inc, SE3& T) {
    T.translation() += inc.template head<3>();
    T.so3() = SO3::exp(inc.template tail<3>()) * T.so3();
>>>>>>> 0febbea2
  }

  EIGEN_MAKE_ALIGNED_OPERATOR_NEW

  int64_t t_ns;  ///< timestamp of the state in nanoseconds
  SE3 T_w_i;     ///< pose of the state
};

/// @brief State that consists of SE(3) pose and linear velocity at a certain
/// time.
template <class Scalar_>
struct PoseVelState : public PoseState<Scalar_> {
  using Scalar = Scalar_;
  using VecN = Eigen::Matrix<Scalar, POSE_VEL_SIZE, 1>;
  using Vec3 = Eigen::Matrix<Scalar, 3, 1>;
  using SE3 = Sophus::SE3<Scalar>;

  /// @brief Default constructor with Identity pose and zero other values.
  PoseVelState() { vel_w_i.setZero(); };

  /// @brief Constructor with timestamp, pose and linear velocity.
  ///
  /// @param t_ns timestamp of the state in nanoseconds
  /// @param T_w_i transformation from the body frame to the world frame
  /// @param vel_w_i linear velocity in world coordinate frame
  PoseVelState(int64_t t_ns, const SE3& T_w_i, const Vec3& vel_w_i)
      : PoseState<Scalar>(t_ns, T_w_i), vel_w_i(vel_w_i) {}

  /// @brief Create copy with different Scalar type.
  template <class Scalar2>
  PoseVelState<Scalar2> cast() const {
    PoseVelState<Scalar2> a;
    static_cast<PoseState<Scalar2>&>(a) =
        PoseState<Scalar>::template cast<Scalar2>();
    a.vel_w_i = vel_w_i.template cast<Scalar2>();
    return a;
  }

  /// @brief Apply increment to the state.
  ///
  /// For pose see \ref incPose. For velocity simple addition.
  /// @param[in] inc 9x1 increment vector [trans, rot, vel]
  void applyInc(const VecN& inc) {
    PoseState<Scalar>::applyInc(inc.template head<6>());
    vel_w_i += inc.template tail<3>();
  }

  /// @brief Compute difference to other state.
  ///
  /// ```
  ///      PoseVelState::VecN inc;
  ///      PoseVelState p0, p1;
  ///      // Initialize p0 and inc
  ///      p1 = p0;
  ///      p1.applyInc(inc);
  ///      p0.diff(p1) == inc; // Should be true.
  /// ```
  /// @param other state to compute difference.
  VecN diff(const PoseVelState<Scalar>& other) const {
    VecN res;
    res.template segment<3>(0) =
        other.T_w_i.translation() - this->T_w_i.translation();
    res.template segment<3>(3) =
        (other.T_w_i.so3() * this->T_w_i.so3().inverse()).log();
    res.template tail<3>() = other.vel_w_i - vel_w_i;
    return res;
  }

  EIGEN_MAKE_ALIGNED_OPERATOR_NEW

  Vec3 vel_w_i;  ///< Linear velocity of the state
};

/// @brief State that consists of SE(3) pose, linear velocity, gyroscope and
/// accelerometer biases at a certain time.
template <class Scalar_>
struct PoseVelBiasState : public PoseVelState<Scalar_> {
  using Scalar = Scalar_;
  using Ptr = std::shared_ptr<PoseVelBiasState<Scalar>>;
  using VecN = Eigen::Matrix<Scalar, POSE_VEL_BIAS_SIZE, 1>;
  using Vec3 = Eigen::Matrix<Scalar, 3, 1>;
  using SO3 = Sophus::SO3<Scalar>;
  using SE3 = Sophus::SE3<Scalar>;

  /// @brief Default constructor with Identity pose and zero other values.
  PoseVelBiasState() {
    bias_gyro.setZero();
    bias_accel.setZero();
  };

  /// @brief Constructor with timestamp, pose, linear velocity, gyroscope and
  /// accelerometer biases.
  ///
  /// @param t_ns timestamp of the state in nanoseconds
  /// @param T_w_i transformation from the body frame to the world frame
  /// @param vel_w_i linear velocity in world coordinate frame
  /// @param bias_gyro gyroscope bias
  /// @param bias_accel accelerometer bias
  PoseVelBiasState(int64_t t_ns, const SE3& T_w_i, const Vec3& vel_w_i,
                   const Vec3& bias_gyro, const Vec3& bias_accel)
      : PoseVelState<Scalar>(t_ns, T_w_i, vel_w_i),
        bias_gyro(bias_gyro),
        bias_accel(bias_accel) {}

  /// @brief Create copy with different Scalar type.
  template <class Scalar2>
  PoseVelBiasState<Scalar2> cast() const {
    PoseVelBiasState<Scalar2> a;
    static_cast<PoseVelState<Scalar2>&>(a) =
        PoseVelState<Scalar>::template cast<Scalar2>();
    a.bias_gyro = bias_gyro.template cast<Scalar2>();
    a.bias_accel = bias_accel.template cast<Scalar2>();
    return a;
  }

  /// @brief Apply increment to the state.
  ///
  /// For pose see \ref incPose. For velocity and biases simple addition.
  /// @param[in] inc 15x1 increment vector [trans, rot, vel, bias_gyro,
  /// bias_accel]
  void applyInc(const VecN& inc) {
    PoseVelState<Scalar>::applyInc(inc.template head<9>());
    bias_gyro += inc.template segment<3>(9);
    bias_accel += inc.template segment<3>(12);
  }

  /// @brief Compute difference to other state.
  ///
  /// ```
  ///      PoseVelBiasState::VecN inc;
  ///      PoseVelBiasState p0, p1;
  ///      // Initialize p0 and inc
  ///      p1 = p0;
  ///      p1.applyInc(inc);
  ///      p0.diff(p1) == inc; // Should be true.
  /// ```
  /// @param other state to compute difference.
  VecN diff(const PoseVelBiasState<Scalar>& other) const {
    VecN res;
    res.segment<9>(0) = PoseVelState<Scalar>::diff(other);
    res.segment<3>(9) = other.bias_gyro - bias_gyro;
    res.segment<3>(12) = other.bias_accel - bias_accel;
    return res;
  }

  EIGEN_MAKE_ALIGNED_OPERATOR_NEW

  Vec3 bias_gyro;   ///< Gyroscope bias
  Vec3 bias_accel;  ///< Accelerometer bias
};

/// @brief Timestamped gyroscope and accelerometer measurements.
template <class Scalar_>
struct ImuData {
  using Scalar = Scalar_;
  using Ptr = std::shared_ptr<ImuData>;
  using Vec3 = Eigen::Matrix<Scalar, 3, 1>;

  int64_t t_ns;  ///< timestamp in nanoseconds
  Vec3 accel;    ///< Accelerometer measurement
  Vec3 gyro;     ///< Gyroscope measurement

  /// @brief Default constructor with zero measurements.
  ImuData() {
    t_ns = 0;
    accel.setZero();
    gyro.setZero();
  }

  /// @brief Create copy with different Scalar type.
  template <class Scalar2>
  ImuData<Scalar2> cast() const {
    ImuData<Scalar2> a;
    a.t_ns = t_ns;
    a.accel = accel.template cast<Scalar2>();
    a.gyro = gyro.template cast<Scalar2>();
    return a;
  }

  EIGEN_MAKE_ALIGNED_OPERATOR_NEW
};

}  // namespace basalt<|MERGE_RESOLUTION|>--- conflicted
+++ resolved
@@ -95,20 +95,13 @@
   ///
   /// @param[in] inc 6x1 increment vector
   /// @param[in,out] T the pose to update
-<<<<<<< HEAD
-  inline static void incPose(const Sophus::Vector6d& inc, Sophus::SE3d& T) {
-    T.translation() += inc.head<3>();
+  inline static void incPose(const Vec6& inc, SE3& T) {
+    T.translation() += inc.template head<3>();
     try{
-      T.so3() = Sophus::SO3d::exp(inc.tail<3>()) * T.so3();
+      T.so3() = SO3::exp(inc.template tail<3>()) * T.so3();
     }catch(const std::exception& e){
       throw std::runtime_error("incPose() runtime error");
     }
-    
-=======
-  inline static void incPose(const Vec6& inc, SE3& T) {
-    T.translation() += inc.template head<3>();
-    T.so3() = SO3::exp(inc.template tail<3>()) * T.so3();
->>>>>>> 0febbea2
   }
 
   EIGEN_MAKE_ALIGNED_OPERATOR_NEW
